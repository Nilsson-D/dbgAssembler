#!/usr/bin/env python3

"""
Title: dbgAssembler.py
Created on Mon 07-03-2022
Author: Daniel Nilsson

Description:
    This program takes a DNA sequenc as input and an optional integer k.
    It then splits the string in overlapping kmers of size k, produces a De Bruijn graph
    of k-1 mers. Then finds an Eulerian path and outputs the reconstructed sequence

List of functions:
    main()

List of classes: 
    DbgGraph - functions:
        __create_kmers()
        __create_graph()
        __count_edges()
        __get_nodes()
        traversal()
        assemble()
             

List of "non standard" modules:
    check_valid_sequence - to handle incorrect input format of the sequence (should be DNA)
   
Procedure:
    1. Create kmers of specified size
    2. Create de bruijn graph
        * edges being the kmer
        * nodes k-1mers of the kmers
        * only uniq kmers will be used
        * repeated kmers are counted
    4. Check Eulerian path/cycle
    5. Use Depth-first search algorithm to traverse the edges and nodes
        * traverse the same edge only once
    6. When a dead end is found, put the node at the last position for the construction of
       the new sequence, then backtrack until a node with an unused edge is found and start over the path search

Usage:
    python dbgAssembler.py <sequence> -k <kmer_size> [optional]

"""

<<<<<<< HEAD

from check_valid_sequence import check_valid_sequence
from readfastafiles import readFasta_returnDict


from pathlib import Path
import random
import numpy as np
import argparse
=======

from pathlib import Path
import random #enables random choice of edge traversal
import argparse #enables user input
from check_valid_sequence import check_valid_sequence #to check for correct input
from readfastafiles import readFasta_returnDict

>>>>>>> cff0b2f8

class DbgSolver:
    """
    class to create kmers of length k from a DNA sequence, create De Bruijn graph using 
    k-1 mers, and reconstruction of the DNA sequence, by finding a eulerian path
        
    """
    def __init__(self, sequence, k=None):
        """
        intialize variables, k is optional
        """
        
<<<<<<< HEAD
        if not check_valid_sequence(sequence):
            raise Exception("Error: DNA sequence contains ambiguous characters")
        
        
        self.sequence = sequence
        self.k = k
        
    def create_kmers(self):
=======
        if not check_valid_sequence(sequence): #check for correct sequence input
            #raise error otherwise
            raise Exception("Error: DNA sequence contains ambiguous characters") 
        
        self.sequence = sequence.upper() #make the sequence to contain only uppercase letters
        
        #handle value of k
        if not k: #if k is not specified, give k value 1/3 of the sequence length
            k = int(len(self.sequence)/3)
            
        if k > len(self.sequence): #if the specified k is longer than the length of the sequence
            k = int(len(self.sequence)/3) #then set it to be 1/3 of the sequence length
            
            if k > 256: #set an upper limit of k to 256 
                print("Max kmer size reached. Using size 256")
                k=256
                
            else: #if k is not bigger than 256
                print(f"kmer size cannot be longer than the sequence\n1/3 of the sequence length: {k} will instead be used")
            
        if k > 256: #if user specified k > 256 or 1/3 of the length is > 256, set k to 256
            print("Max kmer size set reached. Using size 256")
            k=256
            
        self.k = k #intialize k
        
    def __create_kmers(self):
>>>>>>> cff0b2f8
        """
        Split the sequence in kmers of size k and add to the dictionary edges. 
        Associate each kmer with its repeat count
<<<<<<< HEAD
=======
        
        Nr of kmers = L-k+1, L is the length of the input sequence, k is the kmer size
        """
        edges = list() #represent all edges by a dictionary
                       #This is to keep track of the repeat of the kmer
>>>>>>> cff0b2f8
        
        This creates |Text| k + 1 edges
        """
        edges = list()

        #get length of the sequence
        sequence_length = len(self.sequence)

        #iterate over the length to get the start index and the length of the sequence 
        #starting at position k to get the end index for slicing
        for start, end in zip(range(sequence_length), range(self.k, sequence_length+1)):
            #slice the sequence in kmers using the indices:
            kmer = self.sequence[start:end]
<<<<<<< HEAD

            edges.append(kmer)

        return edges

    def create_graph(self):
        """
        Create the nodes by splitting up the edges in pairs of k-1mers
        This is an initial graph which do not have uniq k-1mers but will be used when creating the 
        final de Bruijn graph as an adjacency matrix
=======
            
            edges.append(kmer)
        
        return edges #return the edges
        
    
    def __create_graph(self):
        """
        Create the node by splitting up the edges in pairs of k-1mers
        These will be used to create the De Bruijn graph
>>>>>>> cff0b2f8
        """
        edges = self.create_kmers()
        graph = dict()
        
        
<<<<<<< HEAD
        for node in edges:
            left, right =  node[:-1], node[1:]
            
            if left not in graph:
=======
        edges = self.__create_kmers() #firstly, get the edges (kmers)
        graph = dict() #store the nodes in a dictionary
                       #the De Bruijn graph will be represented as an adjacency list with slight modification taking repeats into account
        
        for node in edges: #get the edge and the repeat count

            left, right =  node[:-1], node[1:] #create the nodes which will create two nodes per kmer, 
                                               #the nodes will have a k-1 overlap to each other
            
            #populate the adjacency list, all nodes needs to be present as a key
            #in the dictionary
            if left not in graph: 
>>>>>>> cff0b2f8
                graph[left] = list()
            
            if right not in graph:
                graph[right] = list()
                
<<<<<<< HEAD
            #As left and right are from the same kmer, this will always be true in terms of 
            #overlap
            graph[left].append(right)
            
        return graph
    
    def create_adj_matrix(self):
=======
            #As left and right are from the same kmer, this will always be true in terms of overlap
            #This represents the number of edges pointing towards the connected node             
            graph[left].append(right)
                
        self.graph = graph      
    
    
    def __count_edges(self):
>>>>>>> cff0b2f8
        """
        Represent the de Bruijn graph as an adjacency matrix 
        Here we merge repeated nodes to an unique node 
        """
<<<<<<< HEAD
        graph = self.create_graph() #get the intial graph

        adjMatrix = np.zeros([len(graph.keys()),len(graph.keys())], dtype=int)
        node_index = list()
        for i in list(graph.keys()):
            node_index.append(i)
            
        
        for i in list(graph.keys()):
            row = node_index.index(i)
        
            for j in graph[i]:
                col = node_index.index(j)
                adjMatrix[row,col] +=1
                
        return adjMatrix, node_index

    def count_indegree_outdegree(self):
        """
        Count the number of outgoing and ingoing edges for each node
        """

        adj_matrix, nodes = self.create_adj_matrix()
        
        in_out = dict(zip(nodes, [None]*len(nodes)))

        adj_matrix = np.array(adj_matrix)
        for key, i in zip(nodes, range(adj_matrix.shape[0])):    
            in_degrees = sum(adj_matrix.T[i])
            out_degrees = sum(adj_matrix[i])
            in_out[key] = [in_degrees, out_degrees]

        return in_out
    
    def get_nodes(self):
        """
        The problem is to reconstruct a given string. This is not a circular path.
        Thus, we need to find the start and end node which should be the unbalanced nodes
        """
        indegree_outdegree = self.count_indegree_outdegree()
        
        for node in indegree_outdegree.items():
            in_deg, out_deg = node[1][0], node[1][1]
            
            if in_deg < out_deg:
                start = node[0]                   
                    
        return start
    
    def dfs(self):
        """
        Use a depth-first search algorithm to traverse each edge to a new node
        When a stop is reached, put it in the list and go back to a node that has edges 
        not yet travered
=======
        nodes = dict() #create a dictionary to store each node with its in and out degrees
        
        for node in self.graph.keys(): #loop over each node
            
            nodes[node] = {"in": 0, "out": 0} #create nested dictionaries to store in and out degrees
            
            edges = len(self.graph[node]) #The number of repeats will be the number of 
                                                         #edges for one connected node
            nodes[node]["out"] = edges #add the edges to one connected node to get the out degree of the current node
            
            #get the in edges by checking the keys in which 
            #the node is the value for
            for connected_nodes in self.graph.values():
                if node in connected_nodes: #if the node is present as a value for another node, then
                                            #the number of out edges for the other node will 
                                            #be the number of in edges for the current node
                    nodes[node]["in"] += connected_nodes.count(node) #Sum all in edges to get the in degree of the current node
                    
        self.degrees = nodes  
    
    
    def __get_nodes(self):
        """
            If an eulerian trail is present, then we have one node with:
                
            * outdegree - indegree = 1 (start) and one with
            * indegree - outdegree = 1 (end)
        
            If instead we have an eulerian cycle, all nodes are balanced:  outdegree = indegree
            Then start at a random node
>>>>>>> cff0b2f8
        """
        #create two sets to store the potential start and end node
        start = dict() 
        end = dict()
        
<<<<<<< HEAD
        node = self.get_nodes()  
        edge_count = self.count_indegree_outdegree()
        graph, nodes = self.create_adj_matrix()
=======
        self.__count_edges()
>>>>>>> cff0b2f8
        
        path = list()
        
<<<<<<< HEAD
        def traversal(node):
            #while there still are unused bridges 
            while edge_count[node][1] != 0: 
                
                
                row = nodes.index(node) #get the row index from the kmer dictionary                            
                connections = np.where(graph[row] > 0)   # find the indices where the values is larger than 0
                                                         # These are the unused edges
                                                         
                connected_node = random.choice(connections[0]) #pick a random node to traverse to
                
                #remove the the edge connecting the two nodes in the graph
                graph[row, connected_node] -= 1
                
                #decrease the out degree of the node by one
                edge_count[node][1] -= 1
                
    
                new_node = nodes[connected_node]
                            
                traversal(new_node)
                   
            path.append(node)   

        traversal(node)    
        
    

        
        return path[::-1]      
    
    
    def get_sequence(self):
        sequence = ""
        first = True
        
        path = self.dfs()
        
        for node in path:
            if first:
                sequence += node
=======
        for node, degrees in self.degrees.items():  #start by looping through the in and out degree
            diff = degrees["out"] - degrees["in"] #check the difference
            if diff == 1: #if 1, we have a start node as the out degree is larger
                return node, self.graph[node]
            elif diff == -1: #if -1, we have a higher in degree than out, meaning it is a end node
                end[node] = self.graph[node]
        
        #if the sets start and end have length 1, we have a eulerian trial, then get the start node
        if len(start) == 1 and len(end) == 1:
            return start #get the string value
        
        #if all nodes are balanced, then choose one at random to return as we do not know the start
        #for an eulerian cycle
        elif len(start) == 0 and len(end) == 0:
            node = random.choice(list(self.degrees.edge_count.keys()) )
            return node, self.graph[node]
        
               
            
    def __traversal(self):
         """
         Form a cycle Cycle by randomly walking in Graph
         """
         #Put all edges into the unvisited edges:
         self.__create_graph()
         unvisited = self.graph.copy()
              
         #assign the start node
         start_node, value = self.__get_nodes()
         
         
         #The get a random neighbor to the start node
         node = random.choice(value)
         
         #assign the first node to the path/cycle depending on the of all nodes are balanced
         cycle = [start_node, value[unvisited[start_node].index(node)]]
         
         
         unvisited[start_node].pop(unvisited[start_node].index(node)) #pop chosen connected node

         if len(value) == 1: #if the node only has one edge, we will set it as explored. Thus, we remove it from our unvisited list
             unvisited.pop(start_node)
             
         #While there are unvisited edges in graph:
         while unvisited:
              #Check if the last node in the cycle still is present in the unvisited graph:
              if cycle[-1] in unvisited:
                   neighbors = unvisited.pop(cycle[-1]) #if so remove the last node
                   if len(neighbors) > 0: #check if the last node has any connected nodes
                        if len(neighbors) > 1:  #if more than one edge
                             #Put back the remaining unvisited edges:
                             unvisited[cycle[-1]] = neighbors[1:]       
                             
                        #Add the connected node whatever there only is one node or multiple connected nodes
                        cycle.append(neighbors[0])
    
              #If the last node in the cycle does not have any remaining edges.
              #This is only applicable if we have an euileran cycle
              else:                   
                   for i in range(len(cycle)): #iterate over the nodes in the path
                        if cycle[i] in unvisited: #when we find one node with unvisited nodes, get the connected nodes
                             neighbors = unvisited.pop(cycle[i]) #get the connected nodes from the graph
                             if len(neighbors) > 0: #check how many edges there are
                             
                                  cycle = cycle[:i] + cycle[i:] #this is needed if we have a cycle instead of a path
                                  if len(neighbors) > 1: #if more than one edge
                                       #Put back the remaining unvisited edges:
                                       unvisited[cycle[-1]] = neighbors[1:]
                                  #Add the connected node whatever there only is one node or multiple connected nodes
                                  cycle.append(neighbors[0])
                             break #break the for loop and start over at the last node
    
         return cycle

        
    def assemble(self):
        """
        Takes kthe eulerian path/cycle and assembles it
        """
           
        c = self.__traversal()
        
        sequence = "" # and add to the sequence and set the first to false
        first = True
        #Missing step:  convert the cycle c into the sequence:
        for node in c: #iterate through the path list
               
            if first: #check for the first element 
                sequence += node # and add to the sequence and set the first to false
>>>>>>> cff0b2f8
                first = False
            else: #Add only the last character of all the other nodes that are not the first
                sequence += node[-1]  
                
<<<<<<< HEAD
        return(sequence)
    

def main():
    """
    When called as main, get the input of 
    """
    
    #create a parser for the command line
    parser = argparse.ArgumentParser(usage="""%(prog)s python dbgAssembler.py <sequence> -k <kmer_size> [optional] \nType -h/--help for the help message""",
                                 description="This program takes a dna string as input and breaks it to kmers of size k. Then reassembles the string using a De Bruijn graph styled manner")
=======

        return sequence #return the reconstructed sequence

            


def main():
   """
   When called as main, get the input of 
   """
   
   #create a parser for the command line
   parser = argparse.ArgumentParser(usage="""%(prog)s python dbgAssembler.py <sequence> -k <kmer_size> [optional] \nType -h/--help for the help message""",
                                description="This program takes a dna string as input and breaks it to kmers of size k. Then reassembles the string using a De Bruijn graph styled manner")
   
   #create arguments for inputs: sequence and k
   parser.add_argument("-i", metavar='<input_sequence>', type=str,  help="a DNA string", default=None)
       
   #create arguments for inputs: sequence and k
   parser.add_argument("-f", metavar='<fasta_file>',  help="path to fasta file", default=None)
   
   parser.add_argument("-k",  metavar='<kmer_size>', type=int, help="kmer size (default 1/3 of the sequence length, max: 256)")
   
   #assign the parsed input to a variable
   args = parser.parse_args()
   
   #assign each input to a new variable
   sequence = args.i
   fasta_file = args.f
   k = args.k 
   
   if not sequence and not fasta_file:
       raise Exception("Only one of -i and -f can be specified at a time")
   
   
   if fasta_file != None :
       if  Path(fasta_file).is_file():    
             adv_test = readFasta_returnDict(fasta_file)
             
             #get the sequences:
             sequences = "" 
             
             for seq in adv_test.values():
                 sequences += seq
             #call the DgbSolver
             if k: 
                 graph = DbgSolver(sequences, k)
             else:
                graph = DbgSolver(sequences)  
          
       else:
           raise Exception(f"Error: {fasta_file} is not a file or does not exist")
       
   #check if k is specified and create a DbgGraph object with the k or without if not specified 
   elif k: 
       graph = DbgSolver(sequence, k)
   else:
      graph = DbgSolver(sequence) 
   
   
   #get the reconstructed sequence and print the sequence to standard output
   new_seq = graph.assemble()
   print(f"\nReassembly: {new_seq}")
   
   #Tell the user if the reassembly was succesful or not by comparing 
   #the input sequence with the reconstructed
   print(f"Successful assembly: {sequence == new_seq}")
>>>>>>> cff0b2f8
    
    #create arguments for inputs: sequence and k
    parser.add_argument("-i", metavar='<input_sequence>', type=str,  help="a DNA string", default=None)
        
    #create arguments for inputs: sequence and k
    parser.add_argument("-f", metavar='<fasta_file>',  help="path to fasta file", default=None)
    
    parser.add_argument("-k",  metavar='<kmer_size>', type=int, help="kmer size (default 1/3 of the sequence length, max: 256)")
    
    #assign the parsed input to a variable
    args = parser.parse_args()
    
    #assign each input to a new variable
    sequence = args.i
    fasta_file = args.f
    k = args.k 
    
    if not sequence and not fasta_file:
        raise Exception("Only one of -i and -f can be specified at a time")
    
    
    if fasta_file != None :
        if  Path(fasta_file).is_file():    
              adv_test = readFasta_returnDict(fasta_file)
              
              #get the sequences:
              sequences = "" 
              
              for seq in adv_test.values():
                  sequences += seq
              #call the DgbSolver
              if k: 
                  graph = DbgSolver(sequences, k)
              else:
                 graph = DbgSolver(sequences)  
           
        else:
            raise Exception(f"Error: {fasta_file} is not a file or does not exist")
        
    #check if k is specified and create a DbgGraph object with the k or without if not specified 
    elif k: 
        graph = DbgSolver(sequence, k)
    else:
       graph = DbgSolver(sequence) 
    
    
    #get the reconstructed sequence and print the sequence to standard output
    new_seq = graph.get_sequence()
   # print(f"\nReassembly: {new_seq}")
    
    #Tell the user if the reassembly was succesful or not by comparing 
    #the input sequence with the reconstructed
    print(f"Successful assembly: {sequence == new_seq}")
    
    





if __name__ == "__main__":
    """
<<<<<<< HEAD
    If the script is run as main
    """
    main()
    
  #  test_seq = "ACTGACGTACGTACGTGTG"
   # my_graph = DbgSolver(test_seq, 4) 
    #my_graph.create_graph()
   # my_graph.get_nodes()
    
   # adj_m, ind_m = my_graph.create_adj_matrix()
   # adj_m
   # ind_m
    
    
   # new_seq = my_graph.get_sequence()
    
   # print(new_seq)    
   # print(test_seq)
   # print(new_seq == test_seq)
=======
    If the script is run as main script
    """    
    main() #call main
    
 
    
>>>>>>> cff0b2f8
<|MERGE_RESOLUTION|>--- conflicted
+++ resolved
@@ -44,25 +44,13 @@
 
 """
 
-<<<<<<< HEAD
-
-from check_valid_sequence import check_valid_sequence
-from readfastafiles import readFasta_returnDict
-
-
-from pathlib import Path
-import random
-import numpy as np
-import argparse
-=======
-
 from pathlib import Path
 import random #enables random choice of edge traversal
 import argparse #enables user input
 from check_valid_sequence import check_valid_sequence #to check for correct input
 from readfastafiles import readFasta_returnDict
 
->>>>>>> cff0b2f8
+
 
 class DbgSolver:
     """
@@ -75,16 +63,6 @@
         intialize variables, k is optional
         """
         
-<<<<<<< HEAD
-        if not check_valid_sequence(sequence):
-            raise Exception("Error: DNA sequence contains ambiguous characters")
-        
-        
-        self.sequence = sequence
-        self.k = k
-        
-    def create_kmers(self):
-=======
         if not check_valid_sequence(sequence): #check for correct sequence input
             #raise error otherwise
             raise Exception("Error: DNA sequence contains ambiguous characters") 
@@ -111,23 +89,17 @@
             
         self.k = k #intialize k
         
+
+        
     def __create_kmers(self):
->>>>>>> cff0b2f8
         """
         Split the sequence in kmers of size k and add to the dictionary edges. 
         Associate each kmer with its repeat count
-<<<<<<< HEAD
-=======
-        
+     
         Nr of kmers = L-k+1, L is the length of the input sequence, k is the kmer size
         """
         edges = list() #represent all edges by a dictionary
                        #This is to keep track of the repeat of the kmer
->>>>>>> cff0b2f8
-        
-        This creates |Text| k + 1 edges
-        """
-        edges = list()
 
         #get length of the sequence
         sequence_length = len(self.sequence)
@@ -137,40 +109,19 @@
         for start, end in zip(range(sequence_length), range(self.k, sequence_length+1)):
             #slice the sequence in kmers using the indices:
             kmer = self.sequence[start:end]
-<<<<<<< HEAD
 
             edges.append(kmer)
 
         return edges
 
-    def create_graph(self):
-        """
-        Create the nodes by splitting up the edges in pairs of k-1mers
-        This is an initial graph which do not have uniq k-1mers but will be used when creating the 
-        final de Bruijn graph as an adjacency matrix
-=======
-            
-            edges.append(kmer)
-        
-        return edges #return the edges
         
     
     def __create_graph(self):
         """
         Create the node by splitting up the edges in pairs of k-1mers
         These will be used to create the De Bruijn graph
->>>>>>> cff0b2f8
-        """
-        edges = self.create_kmers()
-        graph = dict()
-        
-        
-<<<<<<< HEAD
-        for node in edges:
-            left, right =  node[:-1], node[1:]
-            
-            if left not in graph:
-=======
+        """
+                
         edges = self.__create_kmers() #firstly, get the edges (kmers)
         graph = dict() #store the nodes in a dictionary
                        #the De Bruijn graph will be represented as an adjacency list with slight modification taking repeats into account
@@ -183,90 +134,25 @@
             #populate the adjacency list, all nodes needs to be present as a key
             #in the dictionary
             if left not in graph: 
->>>>>>> cff0b2f8
+
                 graph[left] = list()
             
             if right not in graph:
                 graph[right] = list()
                 
-<<<<<<< HEAD
             #As left and right are from the same kmer, this will always be true in terms of 
             #overlap
             graph[left].append(right)
             
-        return graph
-    
-    def create_adj_matrix(self):
-=======
-            #As left and right are from the same kmer, this will always be true in terms of overlap
-            #This represents the number of edges pointing towards the connected node             
-            graph[left].append(right)
-                
-        self.graph = graph      
+        self.graph = graph
     
     
     def __count_edges(self):
->>>>>>> cff0b2f8
         """
         Represent the de Bruijn graph as an adjacency matrix 
         Here we merge repeated nodes to an unique node 
         """
-<<<<<<< HEAD
-        graph = self.create_graph() #get the intial graph
-
-        adjMatrix = np.zeros([len(graph.keys()),len(graph.keys())], dtype=int)
-        node_index = list()
-        for i in list(graph.keys()):
-            node_index.append(i)
-            
-        
-        for i in list(graph.keys()):
-            row = node_index.index(i)
-        
-            for j in graph[i]:
-                col = node_index.index(j)
-                adjMatrix[row,col] +=1
-                
-        return adjMatrix, node_index
-
-    def count_indegree_outdegree(self):
-        """
-        Count the number of outgoing and ingoing edges for each node
-        """
-
-        adj_matrix, nodes = self.create_adj_matrix()
-        
-        in_out = dict(zip(nodes, [None]*len(nodes)))
-
-        adj_matrix = np.array(adj_matrix)
-        for key, i in zip(nodes, range(adj_matrix.shape[0])):    
-            in_degrees = sum(adj_matrix.T[i])
-            out_degrees = sum(adj_matrix[i])
-            in_out[key] = [in_degrees, out_degrees]
-
-        return in_out
-    
-    def get_nodes(self):
-        """
-        The problem is to reconstruct a given string. This is not a circular path.
-        Thus, we need to find the start and end node which should be the unbalanced nodes
-        """
-        indegree_outdegree = self.count_indegree_outdegree()
-        
-        for node in indegree_outdegree.items():
-            in_deg, out_deg = node[1][0], node[1][1]
-            
-            if in_deg < out_deg:
-                start = node[0]                   
-                    
-        return start
-    
-    def dfs(self):
-        """
-        Use a depth-first search algorithm to traverse each edge to a new node
-        When a stop is reached, put it in the list and go back to a node that has edges 
-        not yet travered
-=======
+
         nodes = dict() #create a dictionary to store each node with its in and out degrees
         
         for node in self.graph.keys(): #loop over each node
@@ -286,6 +172,7 @@
                     nodes[node]["in"] += connected_nodes.count(node) #Sum all in edges to get the in degree of the current node
                     
         self.degrees = nodes  
+
     
     
     def __get_nodes(self):
@@ -297,65 +184,13 @@
         
             If instead we have an eulerian cycle, all nodes are balanced:  outdegree = indegree
             Then start at a random node
->>>>>>> cff0b2f8
         """
         #create two sets to store the potential start and end node
         start = dict() 
         end = dict()
         
-<<<<<<< HEAD
-        node = self.get_nodes()  
-        edge_count = self.count_indegree_outdegree()
-        graph, nodes = self.create_adj_matrix()
-=======
         self.__count_edges()
->>>>>>> cff0b2f8
-        
-        path = list()
-        
-<<<<<<< HEAD
-        def traversal(node):
-            #while there still are unused bridges 
-            while edge_count[node][1] != 0: 
-                
-                
-                row = nodes.index(node) #get the row index from the kmer dictionary                            
-                connections = np.where(graph[row] > 0)   # find the indices where the values is larger than 0
-                                                         # These are the unused edges
-                                                         
-                connected_node = random.choice(connections[0]) #pick a random node to traverse to
-                
-                #remove the the edge connecting the two nodes in the graph
-                graph[row, connected_node] -= 1
-                
-                #decrease the out degree of the node by one
-                edge_count[node][1] -= 1
-                
-    
-                new_node = nodes[connected_node]
-                            
-                traversal(new_node)
-                   
-            path.append(node)   
-
-        traversal(node)    
-        
-    
-
-        
-        return path[::-1]      
-    
-    
-    def get_sequence(self):
-        sequence = ""
-        first = True
-        
-        path = self.dfs()
-        
-        for node in path:
-            if first:
-                sequence += node
-=======
+        
         for node, degrees in self.degrees.items():  #start by looping through the in and out degree
             diff = degrees["out"] - degrees["in"] #check the difference
             if diff == 1: #if 1, we have a start node as the out degree is larger
@@ -371,9 +206,8 @@
         #for an eulerian cycle
         elif len(start) == 0 and len(end) == 0:
             node = random.choice(list(self.degrees.edge_count.keys()) )
-            return node, self.graph[node]
-        
-               
+            return node, self.graph[node]         
+    
             
     def __traversal(self):
          """
@@ -445,97 +279,28 @@
                
             if first: #check for the first element 
                 sequence += node # and add to the sequence and set the first to false
->>>>>>> cff0b2f8
                 first = False
             else: #Add only the last character of all the other nodes that are not the first
                 sequence += node[-1]  
                 
-<<<<<<< HEAD
+
         return(sequence)
     
 
+
 def main():
     """
     When called as main, get the input of 
     """
-    
+   
     #create a parser for the command line
     parser = argparse.ArgumentParser(usage="""%(prog)s python dbgAssembler.py <sequence> -k <kmer_size> [optional] \nType -h/--help for the help message""",
-                                 description="This program takes a dna string as input and breaks it to kmers of size k. Then reassembles the string using a De Bruijn graph styled manner")
-=======
-
-        return sequence #return the reconstructed sequence
-
-            
-
-
-def main():
-   """
-   When called as main, get the input of 
-   """
-   
-   #create a parser for the command line
-   parser = argparse.ArgumentParser(usage="""%(prog)s python dbgAssembler.py <sequence> -k <kmer_size> [optional] \nType -h/--help for the help message""",
                                 description="This program takes a dna string as input and breaks it to kmers of size k. Then reassembles the string using a De Bruijn graph styled manner")
    
-   #create arguments for inputs: sequence and k
-   parser.add_argument("-i", metavar='<input_sequence>', type=str,  help="a DNA string", default=None)
-       
-   #create arguments for inputs: sequence and k
-   parser.add_argument("-f", metavar='<fasta_file>',  help="path to fasta file", default=None)
-   
-   parser.add_argument("-k",  metavar='<kmer_size>', type=int, help="kmer size (default 1/3 of the sequence length, max: 256)")
-   
-   #assign the parsed input to a variable
-   args = parser.parse_args()
-   
-   #assign each input to a new variable
-   sequence = args.i
-   fasta_file = args.f
-   k = args.k 
-   
-   if not sequence and not fasta_file:
-       raise Exception("Only one of -i and -f can be specified at a time")
-   
-   
-   if fasta_file != None :
-       if  Path(fasta_file).is_file():    
-             adv_test = readFasta_returnDict(fasta_file)
-             
-             #get the sequences:
-             sequences = "" 
-             
-             for seq in adv_test.values():
-                 sequences += seq
-             #call the DgbSolver
-             if k: 
-                 graph = DbgSolver(sequences, k)
-             else:
-                graph = DbgSolver(sequences)  
-          
-       else:
-           raise Exception(f"Error: {fasta_file} is not a file or does not exist")
-       
-   #check if k is specified and create a DbgGraph object with the k or without if not specified 
-   elif k: 
-       graph = DbgSolver(sequence, k)
-   else:
-      graph = DbgSolver(sequence) 
-   
-   
-   #get the reconstructed sequence and print the sequence to standard output
-   new_seq = graph.assemble()
-   print(f"\nReassembly: {new_seq}")
-   
-   #Tell the user if the reassembly was succesful or not by comparing 
-   #the input sequence with the reconstructed
-   print(f"Successful assembly: {sequence == new_seq}")
->>>>>>> cff0b2f8
-    
-    #create arguments for inputs: sequence and k
+    
+    #create arguments for inputs: sequence, file and k
     parser.add_argument("-i", metavar='<input_sequence>', type=str,  help="a DNA string", default=None)
         
-    #create arguments for inputs: sequence and k
     parser.add_argument("-f", metavar='<fasta_file>',  help="path to fasta file", default=None)
     
     parser.add_argument("-k",  metavar='<kmer_size>', type=int, help="kmer size (default 1/3 of the sequence length, max: 256)")
@@ -589,35 +354,9 @@
 
 
 
-
-
 if __name__ == "__main__":
     """
-<<<<<<< HEAD
     If the script is run as main
     """
     main()
     
-  #  test_seq = "ACTGACGTACGTACGTGTG"
-   # my_graph = DbgSolver(test_seq, 4) 
-    #my_graph.create_graph()
-   # my_graph.get_nodes()
-    
-   # adj_m, ind_m = my_graph.create_adj_matrix()
-   # adj_m
-   # ind_m
-    
-    
-   # new_seq = my_graph.get_sequence()
-    
-   # print(new_seq)    
-   # print(test_seq)
-   # print(new_seq == test_seq)
-=======
-    If the script is run as main script
-    """    
-    main() #call main
-    
- 
-    
->>>>>>> cff0b2f8
